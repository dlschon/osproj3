--- conflicted
+++ resolved
@@ -6,13 +6,7 @@
   char cwd[MAX_PATH_LENGTH];
   char disk_name[MAX_PATH_LENGTH];
   oufs_get_environment(cwd, disk_name);
-  
-<<<<<<< HEAD
-  // Open virtual disk
-  vdisk_disk_open(disk_name);
 
-=======
->>>>>>> 7f576338
   oufs_list("/", "/");
 
   return 0;
